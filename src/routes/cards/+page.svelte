<script lang="ts">
	import { onMount } from 'svelte';
	import { page } from '$app/stores';
	import { goto } from '$app/navigation';
	import { useMachine } from '@xstate/svelte';
	import { deckMachine } from '$lib/state/deckMachine';
	import { getAllCards, getCardById, cardsReadyPromise } from '$data/cards'; // Updated imports
	import type { AlteredCard } from '$types';
	import { Search, Filter, Plus, X, AlertCircle, CheckCircle, Clock } from 'lucide-svelte';

	const { snapshot, send } = useMachine(deckMachine);

	let searchQuery = '';
	let localLoadedCards: AlteredCard[] = []; // To store cards once loaded
	let filteredCards: AlteredCard[] = [];   // Derived from localLoadedCards and searchQuery
	let selectedAction: string | null = null;
	let showHeroSelector = false;

	// Promise for loading cards
	let cardsPromise: Promise<AlteredCard[]>;

	onMount(async () => {
		// It's important cardsReadyPromise resolves before we attempt to getAllCards
		// cardsReadyPromise itself ensures DB is initialized and seeded if necessary.
		cardsPromise = cardsReadyPromise.then(() => getAllCards());

		// Check URL parameters for actions after cards are potentially being loaded
		const urlParams = $page.url.searchParams;
		const action = urlParams.get('action');

		if (action === 'create') {
			selectedAction = 'create';
			const deckName = prompt('Enter deck name:') || 'New Deck';
			const format = confirm('Create a Constructed deck? (Cancel for Limited)') ? 'constructed' : 'limited';
			send({ type: 'CREATE_DECK', name: deckName, format });
		} else if (action === 'edit') {
			selectedAction = 'edit'; // Or some indicator that we are in edit mode
			const deckId = urlParams.get('deckId');
			if (deckId) {
				// Ensure decks are loaded before trying to edit.
				// The machine loads decks on init. If it's idle, decks should be loaded.
				if ($snapshot.matches('idle') || $snapshot.context.decks.length > 0) {
					send({ type: 'EDIT_DECK', deckId });
				} else {
					// If decks aren't loaded yet (e.g., deep link directly to edit page),
					// wait for the machine to finish initializing.
					const unsubscribe = snapshot.subscribe((s) => {
						if (s.matches('idle')) {
							send({ type: 'EDIT_DECK', deckId });
							unsubscribe(); // Clean up subscription
						}
					});
				}
			} else {
				console.error('Deck ID missing for edit action');
				goto('/decks'); // Or show an error
			}
		}
	});

	function handleSearch() {
		if (!localLoadedCards) return; // Guard against search before load
		if (searchQuery.trim() === '') {
			filteredCards = localLoadedCards;
		} else {
			filteredCards = localLoadedCards.filter(card =>
				card.name.toLowerCase().includes(searchQuery.toLowerCase()) ||
				card.type.toLowerCase().includes(searchQuery.toLowerCase()) ||
				card.faction?.toLowerCase().includes(searchQuery.toLowerCase())
			);
		}
	}

	$: if (searchQuery && localLoadedCards.length > 0) { // Trigger search when searchQuery changes
		handleSearch();
	} else if (localLoadedCards.length > 0) { // Reset if search query is cleared
		filteredCards = localLoadedCards;
	}


	function handleAddCard(cardId: string) {
		if (selectedAction === 'create' && $snapshot.context.currentDeck) {
			send({ type: 'ADD_CARD', cardId });
		}
	}

	function handleSetHero(cardId: string) {
		if (selectedAction === 'create' && $snapshot.context.currentDeck) {
			send({ type: 'SET_HERO', cardId });
			showHeroSelector = false;
		}
	}

	function handleRemoveCard(cardId: string) {
		send({ type: 'REMOVE_CARD', cardId });
	}

	function handleChangeFormat(format: 'constructed' | 'limited') {
		send({ type: 'SET_FORMAT', format });
	}

	// Group cards by base name to show transformations together
	function groupCardsByBase(cards: AlteredCard[]) {
		const groups: { [key: string]: AlteredCard[] } = {};
		
		cards.forEach(card => {
			// Use the card name as the grouping key since transformations have the same name
			const baseName = card.name;
			if (!groups[baseName]) {
				groups[baseName] = [];
			}
			groups[baseName].push(card);
		});
		
		return Object.values(groups);
	}

	// Filter cards for hero selection (only CHARACTER types)
	// This will be reactive based on localLoadedCards once available
	$: heroCards = localLoadedCards.filter(card => card.type === 'CHARACTER');

	// Get card quantity in current deck
	function getCardQuantity(cardId: string): number {
		if (!$snapshot.context.currentDeck) return 0;
		const deckCard = $snapshot.context.currentDeck.cards.find(c => c.cardId === cardId);
		return deckCard ? deckCard.quantity : 0;
	}

	// Check if card can be added
	function canAddCard(cardId: string): boolean {
		const validator = deckMachine.config.guards?.canAddCard;
		if (!validator) return false;
		
		return validator({
			context: $snapshot.context,
			event: { type: 'ADD_CARD', cardId }
		} as any);
	}

	$: cardGroups = groupCardsByBase(filteredCards);
	// heroCards is now reactive
	$: currentDeck = $snapshot.context.currentDeck;
	$: validationResult = $snapshot.context.validationResult;
	$: error = $snapshot.context.error;
</script>

<svelte:head>
	<title>Card Viewer - AlterDeck</title>
	<meta name="description" content="Browse and discover all Altered TCG cards" />
</svelte:head>

<div class="container mx-auto px-4 py-8">
	<div class="flex flex-col gap-6">
		<!-- Header -->
		<div class="flex items-center justify-between">
			<div>
				<h1 class="text-3xl font-bold tracking-tight">
					{selectedAction === 'create' ? 'Deck Builder' : (selectedAction === 'edit' ? 'Edit Deck' : 'Card Viewer')}
				</h1>
				<p class="text-muted-foreground">
					{selectedAction === 'create' 
						? 'Build your deck with Altered TCG rules enforcement.'
						: (selectedAction === 'edit'
							? 'Edit your existing deck.'
							: `Browse all ${localLoadedCards.length > 0 ? localLoadedCards.length : '...'} Altered TCG cards with their transformations.`)}
				</p>
			</div>
			{#if selectedAction === 'create' || selectedAction === 'edit'}
				{#if $snapshot.matches('saving')}
					<Button disabled class="bg-blue-500 text-white">
						<Clock class="mr-2 h-4 w-4 animate-spin" />
						Saving...
					</Button>
				{:else}
					<Button
						on:click={() => send({ type: 'SAVE_DECK' })}
						disabled={!currentDeck || !$snapshot.context.validationResult?.isValid || $snapshot.matches('saving')}
						class="bg-green-600 hover:bg-green-700 text-white"
					>
						Save Deck
					</Button>
				{/if}
				<Button
					on:click={() => goto('/decks')}
					variant="outline"
				>
					Back to Decks
				</Button>
			{/if}
		</div>

		<!-- Deck Building Panel -->
		{#if (selectedAction === 'create' || selectedAction === 'edit') && currentDeck}
			<div class="bg-card border rounded-lg p-6 space-y-4">
				<div class="flex items-center justify-between">
					<div>
						<!-- Deck Name - TODO: Make editable for currentDeck.name -->
						<h2 class="text-xl font-semibold">{currentDeck.name}</h2>
						<div class="flex items-center gap-4 text-sm text-muted-foreground">
							<span>Format: 
								<select 
									bind:value={currentDeck.format} 
<<<<<<< HEAD
									on:change={(e) => handleChangeFormat(e.currentTarget.value as 'constructed' | 'limited')}
=======
									onchange={(e) => handleChangeFormat(e.target.value)}
>>>>>>> 6f7cd0f5
									class="ml-1 px-2 py-1 border rounded"
								>
									<option value="constructed">Constructed</option>
									<option value="limited">Limited</option>
								</select>
							</span>
							<span>Cards: {validationResult?.stats.totalCards || 0}</span>
							{#if currentDeck.heroId}
								{#await getCardById(currentDeck.heroId)}
									<span>Loading hero...</span>
								{:then hero}
									<span>Hero: {hero?.name || 'Unknown'}</span>
								{:catch error}
									<span class="text-red-500">Error loading hero</span>
								{/await}
							{:else}
								<button
									onclick={() => showHeroSelector = true}
									class="text-blue-600 hover:text-blue-800 underline"
								>
									Select Hero
								</button>
							{/if}
						</div>
					</div>
					<div class="flex items-center gap-2">
						{#if validationResult?.isValid}
							<CheckCircle class="h-5 w-5 text-green-600" />
							<span class="text-green-600 text-sm">Valid</span>
						{:else}
							<AlertCircle class="h-5 w-5 text-red-600" />
							<span class="text-red-600 text-sm">Invalid</span>
						{/if}
					</div>
				</div>

				<!-- Validation Errors -->
				{#if validationResult?.errors && validationResult.errors.length > 0}
					<div class="bg-red-50 border border-red-200 rounded p-3">
						<h4 class="text-sm font-medium text-red-800 mb-2">Deck Issues:</h4>
						<ul class="text-sm text-red-700 space-y-1">
							{#each validationResult.errors as error}
								<li>• {error}</li>
							{/each}
						</ul>
					</div>
				{/if}

				<!-- Validation Warnings -->
				{#if validationResult?.warnings && validationResult.warnings.length > 0}
					<div class="bg-yellow-50 border border-yellow-200 rounded p-3">
						<h4 class="text-sm font-medium text-yellow-800 mb-2">Suggestions:</h4>
						<ul class="text-sm text-yellow-700 space-y-1">
							{#each validationResult.warnings as warning}
								<li>• {warning}</li>
							{/each}
						</ul>
					</div>
				{/if}

				<!-- Error Messages -->
				{#if error}
					<div class="bg-red-50 border border-red-200 rounded p-3">
						<p class="text-sm text-red-700">{error}</p>
					</div>
				{/if}

				<!-- Deck Stats -->
				{#if validationResult?.stats}
					<div class="grid grid-cols-2 md:grid-cols-4 gap-4 text-sm">
						<div>
							<div class="font-medium">Total Cards</div>
							<div class="text-2xl">{validationResult.stats.totalCards}</div>
						</div>
						<div>
							<div class="font-medium">Heroes</div>
							<div class="text-2xl">{validationResult.stats.heroCount}</div>
						</div>
						{#if Object.keys(validationResult.stats.rarityBreakdown).length > 0}
							<div>
								<div class="font-medium">Rare Cards</div>
								<div class="text-2xl">{validationResult.stats.rarityBreakdown['Rare'] || 0}</div>
							</div>
							<div>
								<div class="font-medium">Unique Cards</div>
								<div class="text-2xl">{validationResult.stats.rarityBreakdown['Unique'] || 0}</div>
							</div>
						{/if}
					</div>
				{/if}
			</div>
		{/if}

		<!-- Hero Selector Modal -->
		{#if showHeroSelector}
			<div class="fixed inset-0 bg-black bg-opacity-50 flex items-center justify-center z-50">
				<div class="bg-white rounded-lg p-6 max-w-4xl max-h-96 overflow-y-auto">
					<div class="flex items-center justify-between mb-4">
						<h3 class="text-lg font-semibold">Select Hero</h3>
						<button onclick={() => showHeroSelector = false}>
							<X class="h-5 w-5" />
						</button>
					</div>
					<div class="grid grid-cols-4 gap-4">
						{#each heroCards as hero}
							<button
								onclick={() => handleSetHero(hero.id)}
								class="p-2 border rounded hover:bg-gray-50"
							>
								{#if hero.imageUrl}
									<img src={hero.imageUrl} alt={hero.name} class="w-full h-auto rounded mb-2" />
								{/if}
								<div class="text-xs text-center">
									<div class="font-medium">{hero.name}</div>
									<div class="text-gray-600">{hero.faction}</div>
								</div>
							</button>
						{/each}
					</div>
				</div>
			</div>
		{/if}

		<!-- Search -->
		<div class="flex gap-4">
			<div class="flex-1 relative">
				<Search class="absolute left-3 top-1/2 transform -translate-y-1/2 h-4 w-4 text-muted-foreground" />
				<input
					type="text"
					placeholder="Search cards..."
					bind:value={searchQuery}
					oninput={handleSearch}
					class="w-full pl-10 pr-4 py-2 border border-input bg-background rounded-md focus:outline-none focus:ring-2 focus:ring-ring"
				/>
			</div>
		</div>

		<!-- Cards Grid by Group -->
<<<<<<< HEAD
		{#await cardsPromise}
			<div class="flex items-center justify-center py-12">
				<Clock class="h-8 w-8 animate-spin text-primary" />
				<p class="ml-2 text-muted-foreground">Loading cards...</p>
			</div>
		{:then loadedSuccessfullyCards}
			{@const _ = (localLoadedCards = loadedSuccessfullyCards, filteredCards = loadedSuccessfullyCards, handleSearch())} <!-- Assign and initialize filter -->
			<div class="space-y-8">
				{#each cardGroups as cardGroup (cardGroup[0].name)}
					<div class="space-y-2">
						<h3 class="text-xl font-semibold">{cardGroup[0].name}</h3>
						<div class="grid grid-cols-1 sm:grid-cols-2 md:grid-cols-3 lg:grid-cols-4 xl:grid-cols-6 gap-4">
							{#each cardGroup as card (card.id)}
								<div class="relative group">
									{#if card.imageUrl}
										<img
											src={card.imageUrl}
											alt={card.name}
											class="w-full h-auto rounded-lg shadow-md hover:shadow-lg transition-shadow cursor-pointer"
											loading="lazy"
										/>

										<!-- Deck Building Overlay -->
										{#if selectedAction === 'create'}
											<div class="absolute inset-0 bg-black bg-opacity-0 group-hover:bg-opacity-40 transition-all rounded-lg flex items-center justify-center">
												{@const quantity = getCardQuantity(card.id)}
												{@const canAdd = canAddCard(card.id)}
=======
		<div class="space-y-8">
			{#each cardGroups as cardGroup}
				<div class="space-y-2">
					<h3 class="text-xl font-semibold">{cardGroup[0].name}</h3>
					<div class="grid grid-cols-1 sm:grid-cols-2 md:grid-cols-3 lg:grid-cols-4 xl:grid-cols-6 gap-4">
						{#each cardGroup as card (card.id)}
							<div class="relative group">
								{#if card.imageUrl}
									<img 
										src={card.imageUrl} 
										alt={card.name}
										class="w-full h-auto rounded-lg shadow-md hover:shadow-lg transition-shadow cursor-pointer"
										loading="lazy"
									/>
									
									<!-- Deck Building Overlay -->
									{#if selectedAction === 'create'}
										{@const quantity = getCardQuantity(card.id)}
										{@const canAdd = canAddCard(card.id)}
										<div class="absolute inset-0 bg-black bg-opacity-0 group-hover:bg-opacity-40 transition-all rounded-lg flex items-center justify-center">
											
											<div class="opacity-0 group-hover:opacity-100 transition-opacity">
												{#if quantity > 0}
													<div class="bg-white rounded-full px-3 py-1 text-sm font-medium mb-2 text-center">
														{quantity} in deck
													</div>
												{/if}
>>>>>>> 6f7cd0f5
												
												<div class="opacity-0 group-hover:opacity-100 transition-opacity">
													{#if quantity > 0}
														<div class="bg-white rounded-full px-3 py-1 text-sm font-medium mb-2 text-center">
															{quantity} in deck
														</div>
													{/if}

													{#if canAdd}
														<button
															onclick={() => handleAddCard(card.id)}
															class="bg-blue-600 hover:bg-blue-700 text-white rounded-full p-2"
														>
															<Plus class="h-4 w-4" />
														</button>
													{:else}
														<div class="bg-gray-600 text-white rounded-full p-2">
															<X class="h-4 w-4" />
														</div>
													{/if}

													{#if quantity > 0}
														<button
															onclick={() => handleRemoveCard(card.id)}
															class="bg-red-600 hover:bg-red-700 text-white rounded-full p-2 ml-2"
														>
															<X class="h-4 w-4" />
														</button>
													{/if}
												</div>
											</div>
										{/if}

										<!-- Card Info Overlay -->
										<div class="absolute inset-0 bg-black bg-opacity-0 group-hover:bg-opacity-20 transition-all rounded-lg flex items-end p-2">
											<div class="bg-black bg-opacity-70 text-white text-xs px-2 py-1 rounded opacity-0 group-hover:opacity-100 transition-opacity">
												{card.faction} • {card.rarity}
												{#if card.id.includes('_R1')}
													(Transform 1)
												{:else if card.id.includes('_R2')}
													(Transform 2)
												{:else}
													(Base)
												{/if}
											</div>
										</div>
									{:else}
										<div class="w-full aspect-[2.5/3.5] bg-gray-200 rounded-lg flex items-center justify-center text-gray-500">
											No Image
										</div>
									{/if}
								</div>
							{/each}
						</div>
					</div>
				{/each}
			</div>

			{#if filteredCards.length === 0 && localLoadedCards.length > 0}
				<div class="flex items-center justify-center py-12">
					<div class="text-muted-foreground">No cards found matching your search.</div>
				</div>
			{/if}
		{:catch error}
			<div class="flex items-center justify-center py-12 text-red-500">
				<AlertCircle class="h-8 w-8 mr-2" />
				<p>Error loading cards: {error.message}</p>
			</div>
		{/await}
	</div>
</div><|MERGE_RESOLUTION|>--- conflicted
+++ resolved
@@ -200,11 +200,7 @@
 							<span>Format: 
 								<select 
 									bind:value={currentDeck.format} 
-<<<<<<< HEAD
-									on:change={(e) => handleChangeFormat(e.currentTarget.value as 'constructed' | 'limited')}
-=======
 									onchange={(e) => handleChangeFormat(e.target.value)}
->>>>>>> 6f7cd0f5
 									class="ml-1 px-2 py-1 border rounded"
 								>
 									<option value="constructed">Constructed</option>
@@ -343,7 +339,6 @@
 		</div>
 
 		<!-- Cards Grid by Group -->
-<<<<<<< HEAD
 		{#await cardsPromise}
 			<div class="flex items-center justify-center py-12">
 				<Clock class="h-8 w-8 animate-spin text-primary" />
@@ -370,36 +365,7 @@
 										{#if selectedAction === 'create'}
 											<div class="absolute inset-0 bg-black bg-opacity-0 group-hover:bg-opacity-40 transition-all rounded-lg flex items-center justify-center">
 												{@const quantity = getCardQuantity(card.id)}
-												{@const canAdd = canAddCard(card.id)}
-=======
-		<div class="space-y-8">
-			{#each cardGroups as cardGroup}
-				<div class="space-y-2">
-					<h3 class="text-xl font-semibold">{cardGroup[0].name}</h3>
-					<div class="grid grid-cols-1 sm:grid-cols-2 md:grid-cols-3 lg:grid-cols-4 xl:grid-cols-6 gap-4">
-						{#each cardGroup as card (card.id)}
-							<div class="relative group">
-								{#if card.imageUrl}
-									<img 
-										src={card.imageUrl} 
-										alt={card.name}
-										class="w-full h-auto rounded-lg shadow-md hover:shadow-lg transition-shadow cursor-pointer"
-										loading="lazy"
-									/>
-									
-									<!-- Deck Building Overlay -->
-									{#if selectedAction === 'create'}
-										{@const quantity = getCardQuantity(card.id)}
-										{@const canAdd = canAddCard(card.id)}
-										<div class="absolute inset-0 bg-black bg-opacity-0 group-hover:bg-opacity-40 transition-all rounded-lg flex items-center justify-center">
-											
-											<div class="opacity-0 group-hover:opacity-100 transition-opacity">
-												{#if quantity > 0}
-													<div class="bg-white rounded-full px-3 py-1 text-sm font-medium mb-2 text-center">
-														{quantity} in deck
-													</div>
-												{/if}
->>>>>>> 6f7cd0f5
+												{@const canAdd = canAddCard(card.id)
 												
 												<div class="opacity-0 group-hover:opacity-100 transition-opacity">
 													{#if quantity > 0}
