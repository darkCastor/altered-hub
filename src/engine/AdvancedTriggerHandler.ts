import type { IGameObject, IEmblemObject } from './types/objects'; // Added IEmblemObject
import type { GameStateManager } from './GameStateManager';
import type { IZone } from './types/zones';
import { ZoneIdentifier, CardType, StatusType } from './types/enums'; // Added CardType, StatusType
import { AbilityType, type IAbility } from './types/abilities'; // Added IAbility
import { isGameObject } from './types/objects';


/**
 * Handles advanced trigger symbols and timing
 * Rule 7.1.1 - Trigger Symbols: ⚇ ⚈ ⚁ At [Phase]
 * Rule 6.3 - Reactions
 */
export class AdvancedTriggerHandler {
	constructor(private gsm: GameStateManager) {}

	/**
	 * Centralized method to create and queue a reaction emblem if NIF limits allow.
	 * Rule 6.3.l, Rule 1.4.6.c
	 */
	private createEmblemForTriggeredAbility(
		triggeredAbility: IAbility,
<<<<<<< HEAD
		sourceObject: IGameObject, // This is the object that has the ability. ObjectFactory will take its LKI.
		eventPayload: any // This payload may contain other entities or data relevant to the trigger.
=======
		sourceObject: IGameObject,
		eventPayload: any,
		eventType: string // Added eventType to help determine zone for scope check
>>>>>>> 41c47739
	): IEmblemObject | null {

		// Determine the zone to use for scope checking
		let zoneIdForScopeCheck: ZoneIdentifier | undefined;
		const isLeaveEvent = eventType === 'leavePlay' || eventType === 'goToReserve' || eventPayload?.fromZone?.zoneType;

		if (isLeaveEvent && eventPayload?.fromZone?.zoneType) {
			zoneIdForScopeCheck = eventPayload.fromZone.zoneType;
		} else if (eventPayload?.zone?.zoneType && (eventType === 'enterPlay' || eventType === 'objectEntersZone')) { // objectEntersZone is hypothetical
			zoneIdForScopeCheck = eventPayload.zone.zoneType;
		}
		 else {
			const currentZone = this.gsm.findZoneOfObject(sourceObject.objectId);
			zoneIdForScopeCheck = currentZone?.zoneType;
		}

		if (!this._canAbilityTrigger(triggeredAbility, sourceObject, zoneIdForScopeCheck, eventType)) {
			console.log(`[TriggerHandler] Scope check failed for ability ${triggeredAbility.abilityId} on ${sourceObject.name} in zone ${zoneIdForScopeCheck}. Not creating emblem.`);
			return null;
		}

		// Initialize reactionActivationsToday if it's undefined
		if (triggeredAbility.reactionActivationsToday === undefined) {
			triggeredAbility.reactionActivationsToday = 0;
		}

		const activationLimit = (this.gsm.config as any)?.nothingIsForeverReactionLimit ?? 100; // Default to 100

		if (triggeredAbility.reactionActivationsToday >= activationLimit) {
			console.log(
				`[TriggerHandler] Reaction NIF limit reached for ability ${triggeredAbility.abilityId} on ${sourceObject.name} (ID: ${sourceObject.objectId}). Not creating emblem.`
			);
			return null;
		}

		triggeredAbility.reactionActivationsToday++;
		console.log(
			`[TriggerHandler] Incrementing reaction count for ability ${triggeredAbility.abilityId} on ${sourceObject.name} to ${triggeredAbility.reactionActivationsToday}.`
		);

		// ObjectFactory.createReactionEmblem is responsible for creating the LKI
		// of the sourceObject (the object that possesses the ability).
		// If eventPayload contains other objects whose LKI is needed for the reaction's
		// effect or for complex trigger conditions not handled before this point,
		// then eventPayload should be structured to hold those LKIs.
		// For now, we assume ObjectFactory handles sourceObject's LKI and payload is as-is.

		const emblem = this.gsm.objectFactory.createReactionEmblem(
			triggeredAbility,
			sourceObject, // Pass the live sourceObject; ObjectFactory will snapshot it for LKI.
			eventPayload
		);

		const limboZone = this.gsm.state.sharedZones.limbo;
		limboZone.add(emblem);
		console.log(
			`[TriggerHandler] Created reaction emblem ${emblem.name} (ID: ${emblem.objectId}) for ${sourceObject.name} and added to Limbo.`
		);
		this.gsm.eventBus.publish('reactionEmblemCreated', { emblem, sourceAbility: triggeredAbility, sourceObject, eventPayload });
		return emblem;
	}


	/**
	 * Processes ⚇ "When entering play" triggers
	 * Rule 7.1.1.a - Triggers when an object enters a visible zone
	 */
	public processEnterPlayTriggers(object: IGameObject, zone: IZone): void {
		console.log(`[TriggerHandler] Processing enter play triggers for ${object.name} in zone ${zone.id}`);

		// Combine base and granted abilities for trigger checking
		const allAbilities = [...object.abilities, ...(object.currentCharacteristics.grantedAbilities || [])];

		for (const ability of allAbilities) {
			if (
				ability.abilityType === AbilityType.Reaction &&
				ability.trigger?.eventType === 'enterPlay' // Specific to this handler
			) {
				const triggerPayload = { object, zone }; // object is the one entering play
				// Conditional Triggers (Rule 6.3.b, 6.3.k)
				if (ability.trigger.condition && !ability.trigger.condition(triggerPayload, object, this.gsm)) {
					console.log(`[TriggerHandler] Condition not met for ability ${ability.abilityId} on ${object.name}.`);
					continue;
				}
				this.createEmblemForTriggeredAbility(ability, object, triggerPayload, 'enterPlay');
			}
		}
		// Also check for keyword triggers that might be simpler than full reaction abilities
		this.gsm.keywordHandler.processKeywordOnEnterPlay(object, zone);
	}

	/**
	 * Processes ⚈ "When leaving play" triggers
	 * Rule 7.1.1.b - Triggers when an object leaves a visible zone
	 */
	public processLeavePlayTriggers(object: IGameObject, fromZone: IZone, toZone: IZone): void {
		console.log(`[TriggerHandler] Processing leave play triggers for ${object.name} from ${fromZone.id} to ${toZone.id}`);
		const allAbilities = [...object.abilities, ...(object.currentCharacteristics.grantedAbilities || [])];
		for (const ability of allAbilities) {
			if (
				ability.abilityType === AbilityType.Reaction &&
				ability.trigger?.eventType === 'leavePlay'
			) {
				const triggerPayload = { object, fromZone, toZone };
				if (ability.trigger.condition && !ability.trigger.condition(triggerPayload, object, this.gsm)) {
					console.log(`[TriggerHandler] Condition not met for ability ${ability.abilityId} on ${object.name}.`);
					continue;
				}
				this.createEmblemForTriggeredAbility(ability, object, triggerPayload, 'leavePlay');
			}
		}
	}

	/**
	 * Processes ⚁ "When going to Reserve" triggers
	 * Rule 7.1.1.c - Triggers specifically when moving to Reserve zone
	 */
	public processGoToReserveTriggers(object: IGameObject, fromZone: IZone): void {
		console.log(`[TriggerHandler] Processing go to reserve triggers for ${object.name} from zone ${fromZone.id}`);
		const allAbilities = [...object.abilities, ...(object.currentCharacteristics.grantedAbilities || [])];
		for (const ability of allAbilities) {
			if (
				ability.abilityType === AbilityType.Reaction &&
				ability.trigger?.eventType === 'goToReserve'
			) {
				const triggerPayload = { object, fromZone };
				if (ability.trigger.condition && !ability.trigger.condition(triggerPayload, object, this.gsm)) {
					console.log(`[TriggerHandler] Condition not met for ability ${ability.abilityId} on ${object.name}.`);
					continue;
				}
				this.createEmblemForTriggeredAbility(ability, object, triggerPayload, 'goToReserve');
			}
		}
	}

	/**
	 * Processes "At [Phase]" triggers
	 * Rule 7.1.1.d - Triggers at the start of specific game phases
	 */
	public processPhaseTriggersForPhase(phaseName: string): void {
		console.log(`[TriggerHandler] Processing 'At ${phaseName}' triggers`);

		// Check all objects in visible zones for phase triggers
		for (const zone of this.gsm.getAllVisibleZones()) {
			for (const entity of zone.getAll()) {
				if (isGameObject(entity)) {
					this.processObjectPhaseTriggersForPhase(entity, phaseName);
				}
			}
		}
	}

	/**
	 * Processes phase triggers for a specific object
	 */
	private processObjectPhaseTriggersForPhase(object: IGameObject, phaseName: string): void {
		const allAbilities = [...object.abilities, ...(object.currentCharacteristics.grantedAbilities || [])];
		for (const ability of allAbilities) {
			if (
				ability.abilityType === AbilityType.Reaction &&
				ability.trigger?.eventType === `at${phaseName}` // e.g., "atMorning", "atNoon"
			) {
				const triggerPayload = { phase: phaseName, objectId: object.objectId };
				if (ability.trigger.condition && !ability.trigger.condition(triggerPayload, object, this.gsm)) {
					console.log(`[TriggerHandler] Condition not met for ability ${ability.abilityId} on ${object.name} for phase ${phaseName}.`);
					continue;
				}
				this.createEmblemForTriggeredAbility(ability, object, triggerPayload, `at${phaseName}`);
			}
		}
	}

	/**
	 * A generic handler for any event type published on the EventBus.
	 * Iterates all objects and their abilities to find matching triggers.
	 * Rule 6.3.e - Reactions must exist and be working before the event.
	 * This can be connected to an event bus listener that catches all events or specific ones.
	 */
	public processGenericEventTriggers(eventType: string, eventPayload: any): void {
		console.log(`[TriggerHandler] Processing generic event: ${eventType}`, eventPayload);
		for (const zone of this.getAllVisibleZones()) {
			for (const entity of zone.getAll()) {
				if (isGameObject(entity)) {
					const allAbilities = [...entity.abilities, ...(entity.currentCharacteristics.grantedAbilities || [])];
					for (const ability of allAbilities) {
						if (ability.abilityType === AbilityType.Reaction && ability.trigger?.eventType === eventType) {
							if (ability.trigger.condition && !ability.trigger.condition(eventPayload, entity, this.gsm)) {
								console.log(`[TriggerHandler] Condition not met for ability ${ability.abilityId} on ${entity.name} for event ${eventType}.`);
								continue;
							}
							this.createEmblemForTriggeredAbility(ability, entity, eventPayload, eventType);
						}
					}
				}
			}
		}
	}

	/**
	 * Processes movement-related triggers when entities change zones
	 */
	public processMovementTriggers(object: IGameObject, fromZone: IZone, toZone: IZone): void {
		// Determine what type of movement this is
		const isEnteringPlay = toZone.visibility === 'visible' && fromZone.visibility === 'hidden';
		const isLeavingPlay = fromZone.visibility === 'visible' && toZone.visibility === 'hidden';
		const isGoingToReserve = toZone.zoneType === ZoneIdentifier.Reserve;

		if (isEnteringPlay) {
			this.processEnterPlayTriggers(object, toZone);
		}

		if (isLeavingPlay) {
			this.processLeavePlayTriggers(object, fromZone, toZone);
		}

		if (isGoingToReserve && fromZone.visibility === 'visible') {
			this.processGoToReserveTriggers(object, fromZone);
		}
	}

	/**
	 * Gets all visible zones for trigger checking
	 */
	private *getAllVisibleZones(): Generator<IZone> {
		for (const player of this.gsm.state.players.values()) {
			yield player.zones.discardPileZone;
			yield player.zones.manaZone;
			yield player.zones.reserveZone;
			yield player.zones.landmarkZone;
			yield player.zones.heroZone;
			// Expedition zone is shared, so yield it once after players.
		}
		yield this.gsm.state.sharedZones.expedition; // Shared expedition zone
		yield this.gsm.state.sharedZones.adventure;
		yield this.gsm.state.sharedZones.limbo;
		// Potentially other shared zones if they can contain objects with reactions
	}

	/**
	 * Helper function to check if an ability can trigger based on its source object's zone and type.
	 */
	private _canAbilityTrigger(
		ability: IAbility,
		sourceObject: IGameObject,
		zoneIdForScopeCheck: ZoneIdentifier | undefined,
		eventType: string // eventType might be used for more nuanced LKI later if needed
	): boolean {
		if (zoneIdForScopeCheck === undefined) {
			console.warn(`[TriggerHandler._canAbilityTrigger] Zone for scope check is undefined for ${sourceObject.name} (event: ${eventType}). Denying trigger.`);
			return false; // Cannot determine scope if zone is unknown
		}

		if (zoneIdForScopeCheck === ZoneIdentifier.ReserveZone) {
			if (ability.isSupportAbility) {
				// For support abilities in reserve, check if the source object is exhausted.
				// This uses the current status of the sourceObject. If LKI of status is needed,
				// it would have to be passed or retrieved from lkiSourceObject if available.
				return !sourceObject.statuses.has(StatusType.Exhausted);
			} else {
				// Non-support abilities cannot trigger from Reserve.
				return false;
			}
		} else if (sourceObject.type === CardType.Hero) {
			// Hero abilities trigger only if the hero is in the HeroZone.
			return zoneIdForScopeCheck === ZoneIdentifier.HeroZone;
		} else {
			// Non-Hero objects' abilities (that are not support abilities, handled above)
			// trigger only if they are in Expedition or LandmarkZone.
			return zoneIdForScopeCheck === ZoneIdentifier.Expedition || zoneIdForScopeCheck === ZoneIdentifier.LandmarkZone;
		}
		// Default to false if none of the above permissive conditions are met.
		// This line is technically unreachable due to prior conditions but good for safety.
		// return false;
	}
}<|MERGE_RESOLUTION|>--- conflicted
+++ resolved
@@ -20,14 +20,9 @@
 	 */
 	private createEmblemForTriggeredAbility(
 		triggeredAbility: IAbility,
-<<<<<<< HEAD
-		sourceObject: IGameObject, // This is the object that has the ability. ObjectFactory will take its LKI.
-		eventPayload: any // This payload may contain other entities or data relevant to the trigger.
-=======
 		sourceObject: IGameObject,
 		eventPayload: any,
 		eventType: string // Added eventType to help determine zone for scope check
->>>>>>> 41c47739
 	): IEmblemObject | null {
 
 		// Determine the zone to use for scope checking
