name: CI
on:
  push:
    branches:
      - master
<<<<<<< HEAD
  pull_request:
    branches:
      - master

=======
  pull_request: # Add this
    branches: # Add this
      - master # Add this
>>>>>>> a2dbb21b
jobs:
  unit-tests: # Renamed from 'build'
    runs-on: ubuntu-latest
    steps:
      - uses: actions/checkout@v4
      - name: Set up Bun
        uses: oven-sh/setup-bun@v1
        with:
          bun-version: latest # or a specific version

      - name: Cache Bun dependencies
        uses: actions/cache@v3 # Use v4 when available and stable
        id: bun-cache
        with:
          path: |
            ~/.bun/install/cache
            node_modules/.cache/bun # If using bun for scripting/bins in node_modules
          key: ${{ runner.os }}-bun-${{ hashFiles('**/bun.lockb') }}
          restore-keys: |
            ${{ runner.os }}-bun-

      - name: Install dependencies
        run: bun install --frozen-lockfile
        if: steps.bun-cache.outputs.cache-hit != 'true'

      - name: Install dependencies (cached)
        run: bun install --frozen-lockfile --prefer-offline
        if: steps.bun-cache.outputs.cache-hit == 'true'

      - name: Run unit tests
        run: bun test

  lint:
    runs-on: ubuntu-latest
    needs: unit-tests # Optional: run after unit tests
    steps:
      - uses: actions/checkout@v4
      - name: Set up Bun
        uses: oven-sh/setup-bun@v1
        with:
          bun-version: latest

      - name: Cache Bun dependencies
        uses: actions/cache@v3
        id: bun-cache-lint # Unique id for this job's cache step
        with:
          path: |
            ~/.bun/install/cache
            node_modules/.cache/bun
          key: ${{ runner.os }}-bun-${{ hashFiles('**/bun.lockb') }}
          restore-keys: |
            ${{ runner.os }}-bun-

      - name: Install dependencies
        run: bun install --frozen-lockfile
        if: steps.bun-cache-lint.outputs.cache-hit != 'true'

      - name: Install dependencies (cached)
        run: bun install --frozen-lockfile --prefer-offline
        if: steps.bun-cache-lint.outputs.cache-hit == 'true'

      - name: Run ESLint
        run: bunx eslint . --fix --format=json --output-file eslint_report.json # Added --fix and output for potential artifact upload

  playwright-tests:
    runs-on: ubuntu-latest
    needs: unit-tests # Optional: run after unit tests
    steps:
      - uses: actions/checkout@v4
      - name: Set up Bun
        uses: oven-sh/setup-bun@v1
        with:
          bun-version: latest

      - name: Cache Bun dependencies
        uses: actions/cache@v3
        id: bun-cache-playwright # Unique id
        with:
          path: |
            ~/.bun/install/cache
            node_modules/.cache/bun
          key: ${{ runner.os }}-bun-${{ hashFiles('**/bun.lockb') }}
          restore-keys: |
            ${{ runner.os }}-bun-

      - name: Install dependencies
        run: bun install --frozen-lockfile
        if: steps.bun-cache-playwright.outputs.cache-hit != 'true'

      - name: Install dependencies (cached)
        run: bun install --frozen-lockfile --prefer-offline
        if: steps.bun-cache-playwright.outputs.cache-hit == 'true'

      - name: Cache Playwright browsers
        uses: actions/cache@v3
        id: playwright-cache
        with:
          path: ~/.cache/ms-playwright
          key: ${{ runner.os }}-playwright-${{ hashFiles('**/bun.lockb') }} # Re-evaluate key if needed, maybe based on Playwright version
          restore-keys: |
            ${{ runner.os }}-playwright-

      - name: Install Playwright browsers
        run: bunx playwright install --with-deps # --with-deps installs system dependencies
        if: steps.playwright-cache.outputs.cache-hit != 'true'

      - name: Run Playwright tests
        run: bunx playwright test

      - name: Upload Playwright report
        if: always() # Run this step even if tests fail
        uses: actions/upload-artifact@v3
        with:
          name: playwright-report
          path: playwright-report/
          retention-days: 30<|MERGE_RESOLUTION|>--- conflicted
+++ resolved
@@ -3,16 +3,9 @@
   push:
     branches:
       - master
-<<<<<<< HEAD
-  pull_request:
-    branches:
-      - master
-
-=======
   pull_request: # Add this
     branches: # Add this
       - master # Add this
->>>>>>> a2dbb21b
 jobs:
   unit-tests: # Renamed from 'build'
     runs-on: ubuntu-latest
